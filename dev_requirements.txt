--- conflicted
+++ resolved
@@ -1,12 +1,8 @@
 # pip install torchvision==0.4.1 Pillow==6.2.0 watchdog==0.9.0
 
-<<<<<<< HEAD
 torchvision==0.4.1
 Pillow==6.2.0
 watchdog==0.9.0
-sphinx_rtd_theme
 pytest==5.4.3
-=======
 sphinx==3.0.4               # for docs
-sphinx_rtd_theme==0.4.3     # for docs
->>>>>>> 73b0a264
+sphinx_rtd_theme==0.4.3     # for docs